--- conflicted
+++ resolved
@@ -4,7 +4,6 @@
 This file contains a list of all changes starting after the release of
 sox-11gamma, followed by a list of prior authors and features.
 
-<<<<<<< HEAD
 sox-14.4.2	20xx-xx-xx
 ----------
 
@@ -50,10 +49,7 @@
   o Fix memory leaks. (Ulrich Klauer)
 
 
-sox-14.4.1	20xx-xx-xx
-=======
 sox-14.4.1	2013-02-01
->>>>>>> fb412eb2
 ----------
 
 Newly deprecated features (to be removed in future):
